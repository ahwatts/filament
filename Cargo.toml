--- conflicted
+++ resolved
@@ -1,11 +1,7 @@
 [package]
 name = "filament"
 description = "A quasi-workalike for the MogileFS tracker daemon."
-<<<<<<< HEAD
 version = "1.0.0-dev"
-=======
-version = "0.5.0-dev"
->>>>>>> e4629c74
 authors = ["Andrew Watts <ahwatts@gmail.com>"]
 homepage = "https://github.com/ahwatts/mogilefsd-rs"
 build = "build.rs"
