extern crate chrono;
extern crate hyper;
extern crate iron;
extern crate libc;
extern crate mio;
extern crate mogilefs_client;
extern crate mogilefs_common;
extern crate mysql;
extern crate plugin;
extern crate r2d2;
extern crate statsd;
extern crate threadpool;
extern crate time;
extern crate url;

#[macro_use] extern crate lazy_static;
#[macro_use] extern crate log;

#[cfg(test)]
#[macro_use]
extern crate matches;

#[cfg(test)]
extern crate regex;

pub mod backend;
<<<<<<< HEAD
pub mod ctrlc;
pub mod database;
=======
>>>>>>> 22c67f6d
pub mod mem;
pub mod monitor;
pub mod net;
pub mod proxy;
pub mod r2d2_statsd;
pub mod range;

#[cfg(unix)]
pub mod ctrlc;

#[cfg(test)]
pub mod test_support {
    pub use super::mem::test_support::*;
}<|MERGE_RESOLUTION|>--- conflicted
+++ resolved
@@ -24,11 +24,7 @@
 extern crate regex;
 
 pub mod backend;
-<<<<<<< HEAD
-pub mod ctrlc;
 pub mod database;
-=======
->>>>>>> 22c67f6d
 pub mod mem;
 pub mod monitor;
 pub mod net;
