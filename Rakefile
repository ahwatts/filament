--- conflicted
+++ resolved
@@ -382,11 +382,7 @@
     triple = "x86_64-unknown-linux-gnu"
   elsif RUBY_PLATFORM == "x86_64-linux-gnu"
       triple = "x86_64-unknown-linux-gnu"
-<<<<<<< HEAD
-  elsif RUBY_PLATFORM =~ /^universal.x86_64-darwin1[45]$/
-=======
   elsif RUBY_PLATFORM =~ /universal.x86_64-darwin1[45]/
->>>>>>> 647da454
     triple = "x86_64-apple-darwin"
   else
     raise "Unknown triple for platform #{RUBY_PLATFORM.inspect}"
